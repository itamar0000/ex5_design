import java.util.*;

import static java.util.stream.Collectors.*;

/** Popularity‑based recommender implementation. */
class PopularityBasedRecommender<T extends Item> extends RecommenderSystem<T> {
    private static final int POPULARITY_THRESHOLD = 100;
    public PopularityBasedRecommender(Map<Integer, User> users,
                                      Map<Integer, T> items,
                                      List<Rating<T>> ratings) {
        super(users, items, ratings);
    }

    @Override
    public List<T> recommendTop10(int userId) {
        // TODO: implement

        return null;
    }

    public double getItemAverageRating(int itemId) {
<<<<<<< HEAD

        return ratings.stream()
                .filter(r -> r.getItemId()==itemId)
                .mapToDouble(Rating::getRating)
                .average()
                .orElse(0.0);

=======
        //get over all Ratings
        ratings.stream().collect(groupingBy(Rating::getItemId))
        // find all the ratings with itemId
        // get the sum of all ratings
        // get the count of all ratings
        // divide the sum by the count
        // TODO: implement
        return 0;
>>>>>>> 8eb653c3
    }
    public int getItemRatingsCount(int itemId) {
        return (int)ratings.stream() //RETURN LONG IN DEFAULT
                .filter(rating -> rating.getItemId() == itemId)
                .count();
        // TODO: implement

    }

}<|MERGE_RESOLUTION|>--- conflicted
+++ resolved
@@ -19,7 +19,6 @@
     }
 
     public double getItemAverageRating(int itemId) {
-<<<<<<< HEAD
 
         return ratings.stream()
                 .filter(r -> r.getItemId()==itemId)
@@ -27,16 +26,7 @@
                 .average()
                 .orElse(0.0);
 
-=======
-        //get over all Ratings
-        ratings.stream().collect(groupingBy(Rating::getItemId))
-        // find all the ratings with itemId
-        // get the sum of all ratings
-        // get the count of all ratings
-        // divide the sum by the count
-        // TODO: implement
-        return 0;
->>>>>>> 8eb653c3
+
     }
     public int getItemRatingsCount(int itemId) {
         return (int)ratings.stream() //RETURN LONG IN DEFAULT
